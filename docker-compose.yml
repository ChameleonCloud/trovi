version: "3.5"

services:
  trovi:
    container_name: trovi_web
<<<<<<< HEAD
    image: trovi-dev:latest
=======
    image: trovi:dev
>>>>>>> b46d5fa9
    restart: on-failure
    healthcheck:
      test: ["CMD", "curl", "-f", "http://localhost:${TROVI_PORT}/artifacts/?limit=1"]
      timeout: 60s
      retries: 3
    env_file:
      - .env
    volumes:
      - .:/project
      - ./media:/media
      - static:/static
    ports:
      - "8808:8808"
    entrypoint: ["python3", "manage.py"]
    command: ["runserver", "0.0.0.0:8808"]
    depends_on:
      - db

  db:
    container_name: trovi_db
    image: mariadb:${DB_IMG_TAG}
    restart: on-failure
    healthcheck:
      test: ["CMD", "mariadb", "-u", "ccuser", "-pccpass", "trovi", "-eselect 1"]
      timeout: 10s
      retries: 10
    environment:
      MYSQL_ROOT_PASSWORD: ${DB_ROOT_PASSWORD}
      MYSQL_DATABASE: ${DB_NAME}
      MYSQL_USER: ${DB_USER}
      MYSQL_PASSWORD: ${DB_PASSWORD}
    volumes:
     - ./db:/docker-entrypoint-initdb.d

volumes:
  static:<|MERGE_RESOLUTION|>--- conflicted
+++ resolved
@@ -3,11 +3,7 @@
 services:
   trovi:
     container_name: trovi_web
-<<<<<<< HEAD
-    image: trovi-dev:latest
-=======
     image: trovi:dev
->>>>>>> b46d5fa9
     restart: on-failure
     healthcheck:
       test: ["CMD", "curl", "-f", "http://localhost:${TROVI_PORT}/artifacts/?limit=1"]
