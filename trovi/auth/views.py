from rest_framework import generics
from rest_framework.parsers import JSONParser

from trovi.auth.serializers import TokenGrantRequestSerializer
from trovi.common.authenticators import AlwaysPassAuthentication


class TokenGrant(generics.CreateAPIView):
    """
    Receives a subject token from a client, exchanges it for a Trovi token, and returns
    that token to the client
    """

    serializer_class = TokenGrantRequestSerializer
<<<<<<< HEAD
    parser_classes = [JSONSchemaParser]
    authentication_classes = [AlwaysPassAuthentication]

    def get_parser_context(self, http_request: Request) -> dict:
        context = super(TokenGrant, self).get_parser_context(http_request)
        context["schema"] = schema.TokenGrantSchema

        return context
=======
    parser_classes = [JSONParser]
>>>>>>> ccf91fae
<|MERGE_RESOLUTION|>--- conflicted
+++ resolved
@@ -12,15 +12,5 @@
     """
 
     serializer_class = TokenGrantRequestSerializer
-<<<<<<< HEAD
-    parser_classes = [JSONSchemaParser]
-    authentication_classes = [AlwaysPassAuthentication]
-
-    def get_parser_context(self, http_request: Request) -> dict:
-        context = super(TokenGrant, self).get_parser_context(http_request)
-        context["schema"] = schema.TokenGrantSchema
-
-        return context
-=======
     parser_classes = [JSONParser]
->>>>>>> ccf91fae
+    authentication_classes = [AlwaysPassAuthentication]