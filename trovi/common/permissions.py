from requests.structures import CaseInsensitiveDict
from rest_framework import permissions, views
from rest_framework.request import Request

from trovi.common.tokens import JWT
from trovi.models import Artifact, ArtifactVersion


class BaseScopedPermission(permissions.BasePermission):
    """
    Determines if the user has permission to execute their desired action
    """

    # Maps actions to required authorization scopes
    action_scope_map = CaseInsensitiveDict(
        {
            "POST": {JWT.Scopes.ARTIFACTS_WRITE},
            "DELETE": {JWT.Scopes.ARTIFACTS_WRITE},
            "UPDATE": {JWT.Scopes.ARTIFACTS_WRITE, JWT.Scopes.ARTIFACTS_READ},
            "PATCH": {JWT.Scopes.ARTIFACTS_WRITE, JWT.Scopes.ARTIFACTS_READ},
            "GET": {JWT.Scopes.ARTIFACTS_READ},
        }
    )

    def has_permission(self, request: Request, view: views.View) -> bool:
        token = JWT.from_request(request)
<<<<<<< HEAD
        if not token:
            return False
=======
>>>>>>> ccf91fae
        if token.is_admin():
            return True
        required_scopes = self.action_scope_map.get(request.method)
        if required_scopes is None:
            raise KeyError(
                f"Required scopes not set for action {request.method} "
                f"({request.get_full_path()})"
            )
        if not token:
            return len(required_scopes) == 0
        else:
            return required_scopes.issubset(token.scope)


class ArtifactScopedPermission(BaseScopedPermission):
    """
    Determines if the user's authorization scope permits them to interact with the
    Artifact in the way they desire.

    TODO allow owners to specify which users may write to their artifacts
    """

    def has_object_permission(
        self, request: Request, view: views.View, obj: Artifact
    ) -> bool:
        token = JWT.from_request(request)
        if token.is_admin():
            return True
<<<<<<< HEAD
        # If the authenticated user is not the artifact owner,
        # they may not write to the artifact
        if token.to_urn() != obj.owner_urn:
=======
        user = token.azp
        if not obj.authors.filter(email__iexact=user).exists():
>>>>>>> ccf91fae
            return not any(scope.is_write_scope() for scope in token.scope)
        return True


class ArtifactVisibilityPermission(permissions.BasePermission):
    """
    Determines if an Artifact is visible to the user
    """

    def has_object_permission(
        self, request: Request, view: views.View, obj: Artifact
    ) -> bool:
        token = JWT.from_request(request)
        if not token:
            return False
<<<<<<< HEAD
        if token.is_admin() or obj.visibility == Artifact.Visibility.PUBLIC:
=======
        if token.is_admin():
            return True
        if obj.visibility == Artifact.Visibility.PRIVATE:
            sharing_key = request.query_params.get("sharing_key")
            if sharing_key:
                return sharing_key == obj.sharing_key
            else:
                if not token:
                    return False
                user = token.azp
                # If the viewer is one of the authors, then they may access the Artifact
                return obj.authors.filter(email__iexact=user).exists()
        else:
            # If the Artifact is public, then everyone may view
>>>>>>> ccf91fae
            return True
        sharing_key = request.query_params.get("sharing_key")
        if sharing_key:
            return sharing_key == obj.sharing_key
        else:
            # If the authenticated user owns the Artifact,
            # then they may access the Artifact
            return token.to_urn() == obj.owner_urn


class ArtifactVersionVisibilityPermission(ArtifactVisibilityPermission):
    """
    Determines if a user has permission to view an ArtifactVersion
    """

    def has_object_permission(
        self, request: Request, view: views.View, obj: ArtifactVersion
    ) -> bool:
        artifact_visibility = ArtifactVisibilityPermission()
        return artifact_visibility.has_object_permission(request, view, obj.artifact)


class ArtifactVersionScopedPermission(ArtifactScopedPermission):
    """
    Determines if the user's authorization scope permits them to interact with the
    ArtifactVersion in the way they desire.
    """

    def has_object_permission(
        self, request: Request, view: views.View, obj: ArtifactVersion
    ) -> bool:
<<<<<<< HEAD
        artifact_scope = ArtifactScopedPermission()
        return artifact_scope.has_object_permission(request, view, obj.artifact)
=======
        return super(ArtifactVersionScopedPermission, self).has_object_permission(
            request, view, obj.artifact
        )


class StorageVisibilityPermission(permissions.BasePermission):
    """
    Determines if a user is authenticated, which is the only requirement to upload to
    storage.

    TODO downloads can be performed regardless of permission. Users should only be
         able to download content linked to an artifact they can view
    """

    def has_permission(self, request: Request, view: views.View) -> bool:
        token = JWT.from_request(request)
        return token and (token.iss == settings.TROVI_FQDN or token.is_admin())

class BaseMetadataPermission(permissions.BasePermission):
    """
    Base permissions for viewing API metadata
    """

    def has_permission(self, request: Request, view: views.View) -> bool:
        if request.method.upper() == "GET":
            return True
        else:
            token = JWT.from_request(request)
            return token.is_admin()
>>>>>>> ccf91fae
<|MERGE_RESOLUTION|>--- conflicted
+++ resolved
@@ -24,11 +24,6 @@
 
     def has_permission(self, request: Request, view: views.View) -> bool:
         token = JWT.from_request(request)
-<<<<<<< HEAD
-        if not token:
-            return False
-=======
->>>>>>> ccf91fae
         if token.is_admin():
             return True
         required_scopes = self.action_scope_map.get(request.method)
@@ -37,10 +32,7 @@
                 f"Required scopes not set for action {request.method} "
                 f"({request.get_full_path()})"
             )
-        if not token:
-            return len(required_scopes) == 0
-        else:
-            return required_scopes.issubset(token.scope)
+        return required_scopes.issubset(token.scope)
 
 
 class ArtifactScopedPermission(BaseScopedPermission):
@@ -55,16 +47,13 @@
         self, request: Request, view: views.View, obj: Artifact
     ) -> bool:
         token = JWT.from_request(request)
+        if not token:
+            return False
         if token.is_admin():
             return True
-<<<<<<< HEAD
         # If the authenticated user is not the artifact owner,
         # they may not write to the artifact
         if token.to_urn() != obj.owner_urn:
-=======
-        user = token.azp
-        if not obj.authors.filter(email__iexact=user).exists():
->>>>>>> ccf91fae
             return not any(scope.is_write_scope() for scope in token.scope)
         return True
 
@@ -80,24 +69,7 @@
         token = JWT.from_request(request)
         if not token:
             return False
-<<<<<<< HEAD
         if token.is_admin() or obj.visibility == Artifact.Visibility.PUBLIC:
-=======
-        if token.is_admin():
-            return True
-        if obj.visibility == Artifact.Visibility.PRIVATE:
-            sharing_key = request.query_params.get("sharing_key")
-            if sharing_key:
-                return sharing_key == obj.sharing_key
-            else:
-                if not token:
-                    return False
-                user = token.azp
-                # If the viewer is one of the authors, then they may access the Artifact
-                return obj.authors.filter(email__iexact=user).exists()
-        else:
-            # If the Artifact is public, then everyone may view
->>>>>>> ccf91fae
             return True
         sharing_key = request.query_params.get("sharing_key")
         if sharing_key:
@@ -129,37 +101,5 @@
     def has_object_permission(
         self, request: Request, view: views.View, obj: ArtifactVersion
     ) -> bool:
-<<<<<<< HEAD
         artifact_scope = ArtifactScopedPermission()
-        return artifact_scope.has_object_permission(request, view, obj.artifact)
-=======
-        return super(ArtifactVersionScopedPermission, self).has_object_permission(
-            request, view, obj.artifact
-        )
-
-
-class StorageVisibilityPermission(permissions.BasePermission):
-    """
-    Determines if a user is authenticated, which is the only requirement to upload to
-    storage.
-
-    TODO downloads can be performed regardless of permission. Users should only be
-         able to download content linked to an artifact they can view
-    """
-
-    def has_permission(self, request: Request, view: views.View) -> bool:
-        token = JWT.from_request(request)
-        return token and (token.iss == settings.TROVI_FQDN or token.is_admin())
-
-class BaseMetadataPermission(permissions.BasePermission):
-    """
-    Base permissions for viewing API metadata
-    """
-
-    def has_permission(self, request: Request, view: views.View) -> bool:
-        if request.method.upper() == "GET":
-            return True
-        else:
-            token = JWT.from_request(request)
-            return token.is_admin()
->>>>>>> ccf91fae
+        return artifact_scope.has_object_permission(request, view, obj.artifact)