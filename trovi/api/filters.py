from django.db import models
<<<<<<< HEAD
from django.db.models import F
from django.utils.translation import gettext_lazy as _
=======
from django.db.models import F, Count, Q, ExpressionWrapper, fields
from django.utils.translation import gettext_lazy as _
from drf_spectacular.plumbing import build_parameter_type, build_basic_type
from drf_spectacular.types import OpenApiTypes
from drf_spectacular.utils import OpenApiParameter
>>>>>>> ccf91fae
from rest_framework import filters, views
from rest_framework.request import Request

from trovi.common.tokens import JWT
from trovi.models import Artifact, ArtifactEvent
from util.types import JSON

sharing_key_parameter = OpenApiParameter(
    name="sharing_key",
    type=OpenApiTypes.STR,
    location=OpenApiParameter.QUERY,
    required=False,
    allow_blank=False,
    description="An artifact sharing key.",
)


class ListArtifactsOrderingFilter(filters.OrderingFilter):
    """
    Handles sorting for ListArtifacts
    """

    ordering_param = "sort_by"
    ordering_fields = ["date", "access_count", "updated_at"]
    ordering_description = _("The criteria by which to sort the Artifacts.")

<<<<<<< HEAD
    def filter_queryset(
        self, request: Request, queryset: models.QuerySet, view: views.View
    ) -> models.QuerySet:

        # Annotate the query such that the database understands our sort_by params
        prepared_query = queryset.annotate(date=F("created_at"))

        # The prepared query from above will be sorted properly using the
        # sort_by url param in the super call here
        return (
            super(ListArtifactsOrderingFilter, self)
            .filter_queryset(request, prepared_query, view)
            .reverse()
        )


class ListArtifactsVisibilityFilter(filters.BaseFilterBackend):
    """
    Filters the queryset for Artifacts that the user has permission to see
    """

    def filter_queryset(
        self, request: Request, queryset: models.QuerySet, view: views.View
    ) -> models.QuerySet:
=======
    def filter_queryset(
        self, request: Request, queryset: models.QuerySet, view: views.View
    ) -> models.QuerySet:

        # Annotate the query such that the database understands our sort_by params
        prepared_query = queryset.annotate(
            date=-ExpressionWrapper(F("created_at"), output_field=fields.FloatField()),
            access_count=-Count(
                "versions__events",
                filter=Q(versions__events__event_type=ArtifactEvent.EventType.LAUNCH),
            ),
        )

        return super(ListArtifactsOrderingFilter, self).filter_queryset(
            request, prepared_query, view
        )

    def get_schema_operation_parameters(
        self, view: views.View
    ) -> list[dict[str, JSON]]:
        return [
            build_parameter_type(
                name=self.ordering_param,
                schema=build_basic_type(OpenApiTypes.STR),
                location=OpenApiParameter.QUERY,
                required=False,
                description=self.ordering_description,
                enum=self.ordering_fields,
                default=getattr(view, "ordering", "-")[1:],
            ),
        ]


class ListArtifactsVisibilityFilter(filters.BaseFilterBackend):
    """
    Filters the queryset for Artifacts that the user has permission to see
    """

    def filter_queryset(
        self, request: Request, queryset: models.QuerySet, view: views.View
    ) -> models.QuerySet:
>>>>>>> ccf91fae
        # TODO support multiple sharing keys
        sharing_key = request.query_params.get("sharing_key")
        token = JWT.from_request(request)

        if token.is_admin():
            return queryset

        if token:
            user = token.sub
        else:
            user = None

        public = queryset.filter(visibility=Artifact.Visibility.PUBLIC)
        private = queryset.filter(visibility=Artifact.Visibility.PRIVATE)

        if sharing_key:
            shared_with = private.filter(sharing_key=sharing_key)
        else:
            shared_with = Artifact.objects.none()
        member_of = private.filter(authors__email__iexact=user)

<<<<<<< HEAD
        return (public | shared_with | member_of).distinct()
=======
        return (public | shared_with | member_of).distinct()

    def get_schema_operation_parameters(
        self, view: views.View
    ) -> list[dict[str, JSON]]:
        return [
            build_parameter_type(
                name=sharing_key_parameter.name,
                schema=build_basic_type(sharing_key_parameter.type),
                location=sharing_key_parameter.location,
                required=sharing_key_parameter.required,
                description=sharing_key_parameter.description,
            )
        ]
>>>>>>> ccf91fae
<|MERGE_RESOLUTION|>--- conflicted
+++ resolved
@@ -1,19 +1,14 @@
 from django.db import models
-<<<<<<< HEAD
 from django.db.models import F
-from django.utils.translation import gettext_lazy as _
-=======
-from django.db.models import F, Count, Q, ExpressionWrapper, fields
 from django.utils.translation import gettext_lazy as _
 from drf_spectacular.plumbing import build_parameter_type, build_basic_type
 from drf_spectacular.types import OpenApiTypes
 from drf_spectacular.utils import OpenApiParameter
->>>>>>> ccf91fae
 from rest_framework import filters, views
 from rest_framework.request import Request
 
 from trovi.common.tokens import JWT
-from trovi.models import Artifact, ArtifactEvent
+from trovi.models import Artifact
 from util.types import JSON
 
 sharing_key_parameter = OpenApiParameter(
@@ -35,7 +30,6 @@
     ordering_fields = ["date", "access_count", "updated_at"]
     ordering_description = _("The criteria by which to sort the Artifacts.")
 
-<<<<<<< HEAD
     def filter_queryset(
         self, request: Request, queryset: models.QuerySet, view: views.View
     ) -> models.QuerySet:
@@ -51,35 +45,8 @@
             .reverse()
         )
 
-
-class ListArtifactsVisibilityFilter(filters.BaseFilterBackend):
-    """
-    Filters the queryset for Artifacts that the user has permission to see
-    """
-
-    def filter_queryset(
-        self, request: Request, queryset: models.QuerySet, view: views.View
-    ) -> models.QuerySet:
-=======
-    def filter_queryset(
-        self, request: Request, queryset: models.QuerySet, view: views.View
-    ) -> models.QuerySet:
-
-        # Annotate the query such that the database understands our sort_by params
-        prepared_query = queryset.annotate(
-            date=-ExpressionWrapper(F("created_at"), output_field=fields.FloatField()),
-            access_count=-Count(
-                "versions__events",
-                filter=Q(versions__events__event_type=ArtifactEvent.EventType.LAUNCH),
-            ),
-        )
-
-        return super(ListArtifactsOrderingFilter, self).filter_queryset(
-            request, prepared_query, view
-        )
-
     def get_schema_operation_parameters(
-        self, view: views.View
+            self, view: views.View
     ) -> list[dict[str, JSON]]:
         return [
             build_parameter_type(
@@ -93,7 +60,6 @@
             ),
         ]
 
-
 class ListArtifactsVisibilityFilter(filters.BaseFilterBackend):
     """
     Filters the queryset for Artifacts that the user has permission to see
@@ -102,7 +68,6 @@
     def filter_queryset(
         self, request: Request, queryset: models.QuerySet, view: views.View
     ) -> models.QuerySet:
->>>>>>> ccf91fae
         # TODO support multiple sharing keys
         sharing_key = request.query_params.get("sharing_key")
         token = JWT.from_request(request)
@@ -124,9 +89,6 @@
             shared_with = Artifact.objects.none()
         member_of = private.filter(authors__email__iexact=user)
 
-<<<<<<< HEAD
-        return (public | shared_with | member_of).distinct()
-=======
         return (public | shared_with | member_of).distinct()
 
     def get_schema_operation_parameters(
@@ -140,5 +102,4 @@
                 required=sharing_key_parameter.required,
                 description=sharing_key_parameter.description,
             )
-        ]
->>>>>>> ccf91fae
+        ]