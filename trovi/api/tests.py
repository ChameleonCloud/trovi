import json
import os
import random
import uuid

from django.conf import settings
from django.db import models
from django.http import JsonResponse
from django.test import TestCase
from rest_framework import serializers, status
from rest_framework.renderers import JSONRenderer
from rest_framework.response import Response
from rest_framework.reverse import reverse

from trovi.api.serializers import ArtifactSerializer, ArtifactVersionSerializer
from trovi.api.urls import (
    ListArtifact,
    GetArtifact,
    CreateArtifact,
    UpdateArtifact,
    CreateArtifactVersion,
    DeleteArtifactVersion,
    IncrArtifactVersionMetrics,
)
from trovi.auth.providers import get_client_by_name
from trovi.common.tokens import TokenTypes, JWT
from trovi.models import (
    Artifact,
    ArtifactTag,
    ArtifactVersion,
)
from util.decorators import timed_lru_cache
from util.test import (
    artifact_don_quixote,
    version_don_quixote_1,
    version_don_quixote_2,
)


class APITestCase(TestCase):
    renderer = JSONRenderer()
    maxDiff = None

    @timed_lru_cache(timeout=settings.AUTH_TROVI_TOKEN_LIFESPAN_SECONDS)
    def get_test_token(self, scope: str = None) -> str:
        provider_name = "CHAMELEON_KEYCLOAK"
        keycloak = get_client_by_name(provider_name)
        test_username = os.getenv(f"{provider_name}_TEST_USER_USERNAME")
        test_password = os.getenv(f"{provider_name}_TEST_USER_PASSWORD")
        test_client_id = os.getenv(f"{provider_name}_TEST_CLIENT_ID")
        test_client_secret = os.getenv(f"{provider_name}_TEST_CLIENT_SECRET")

        valid_token = keycloak.get_user_token(
            test_username, test_password, test_client_id, test_client_secret
        )

        requesting_scope = scope if scope else JWT.Scopes.ARTIFACTS_READ

        response = self.client.post(
            reverse("TokenGrant"),
            content_type="application/json",
            data={
                "grant_type": "token_exchange",
                "subject_token": valid_token,
                "subject_token_type": TokenTypes.JWT_TOKEN_TYPE.value,
                "scope": requesting_scope,
            },
        )

        body = response.json()

        if response.status_code != status.HTTP_201_CREATED:
            self.fail(json.dumps(body))

        return response.json()["access_token"]

    def authenticate_url(self, url: str, scopes: list[JWT.Scopes] = None) -> str:
        scopes = scopes or [JWT.Scopes.ARTIFACTS_READ]
        return (
            url
            + ("?" if "?" not in url else "&")
            + f"access_token={self.get_test_token(scope=' '.join(scopes))}"
        )

    def list_artifact_path(self):
        return self.authenticate_url(reverse(ListArtifact))

    def get_artifact_path(self, artifact_uuid: str):
        return self.authenticate_url(reverse(GetArtifact, args=[artifact_uuid]))

    def create_artifact_path(self):
        return self.authenticate_url(
            reverse(CreateArtifact), scopes=[JWT.Scopes.ARTIFACTS_WRITE]
        )

    def update_artifact_path(self, artifact_uuid: str):
        return self.authenticate_url(
            reverse(UpdateArtifact, args=[artifact_uuid]),
            scopes=[
                JWT.Scopes.ARTIFACTS_READ,
                JWT.Scopes.ARTIFACTS_WRITE,
                JWT.Scopes.TROVI_ADMIN,
            ],
        )

    def create_artifact_version_path(self, artifact_uuid: str):
        return self.authenticate_url(
            reverse(
                CreateArtifactVersion,
                args=[artifact_uuid],
                # This tests that the user cannot overwrite the parent artifact ID
            )
            + "?parent_lookup_artifact=foo",
            scopes=[JWT.Scopes.ARTIFACTS_WRITE],
        )

    def delete_artifact_version_path(self, artifact_uuid: str, version_slug: str):
        return self.authenticate_url(
            reverse(DeleteArtifactVersion, args=[artifact_uuid, version_slug]),
            scopes=[JWT.Scopes.ARTIFACTS_WRITE],
        )

    def incr_artifact_version_metrics_path(
        self, artifact_uuid: str, version_slug: str, metric: str, amount: int = None
    ):
        if amount:
            amount_arg = f"&amount={amount}"
        else:
            amount_arg = ""
        return self.authenticate_url(
            f"{reverse(IncrArtifactVersionMetrics, args=[artifact_uuid, version_slug])}"
            f"?metric={metric}&origin={self.get_test_token()}{amount_arg}",
            scopes=[JWT.Scopes.ARTIFACTS_WRITE_METRICS],
        )

    def assertAPIModelContentEqual(self, actual: models.Model, expected: models.Model):
        self.assertJSONEqual(
            json.dumps(serializers.ModelSerializer(actual).data),
            json.dumps(serializers.ModelSerializer(expected).data),
        )

    def assertAPIResponseEqual(self, response: dict, model: serializers.Serializer):
        rendered = self.renderer.render(JsonResponse(model.data).content)
        as_dict = json.loads(json.loads(rendered))
        self.assertDictContainsSubset(response, as_dict)

    def assertDictContainsSubset(self, d1: dict, d2: dict, msg: str = None):
        """
        Deeply asserts that one dictionary is a subset of the other.

        This function is definitely fallible, but the hope is that other schema tests
        can make up for it's potential points of failure.
        """
        smaller = min((d1, d2), key=len)
        larger = max((d1, d2), key=len)

        for key, small_value in smaller.items():
            self.assertIn(key, larger)
            large_value = larger[key]
            if isinstance(small_value, dict):
                self.assertDictContainsSubset(small_value, large_value)
            elif isinstance(small_value, list):
                small_dict = {i: o for i, o in enumerate(small_value)}
                large_dict = {i: o for i, o in enumerate(large_value)}
                self.assertDictContainsSubset(small_dict, large_dict)
            else:
                self.assertEqual(small_value, large_value)


class TestListArtifacts(APITestCase):
    def test_endpoint_works(self):
        try:
            base_response = self.client.get(self.list_artifact_path())
            self.assertIsNotNone(base_response)
        except Exception as e:
            self.fail(str(e))

    def test_response_format(self):
        response = self.client.get(self.list_artifact_path())
        as_json = json.loads(response.content)

        self.assertIn("artifacts", as_json)
        self.assertIn("next", as_json)
        self.assertIn("after", as_json["next"])
        self.assertIn("limit", as_json["next"])

        self.assertIsInstance(as_json["artifacts"], list)
        for artifact in as_json["artifacts"]:
            self.assertIsInstance(artifact, dict)
        # After parameter should be null in un-paginated responses,
        # but limit is always equal to the amount of returned artifacts
        self.assertIsNone(as_json["next"]["after"])
        self.assertIsInstance(as_json["next"]["limit"], int)

    def test_list_length(self):
        response = self.client.get(self.list_artifact_path())
        as_json = json.loads(response.content)

        visible_objects_count = Artifact.objects.filter(
            visibility=Artifact.Visibility.PUBLIC
        ).count()
        self.assertEqual(visible_objects_count, len(as_json["artifacts"]))
        self.assertEqual(visible_objects_count, as_json["next"]["limit"])

    def test_visibility(self):
        private_artifacts = {
            str(a.uuid)
            for a in Artifact.objects.filter(visibility=Artifact.Visibility.PRIVATE)
        }
        response = self.client.get(self.list_artifact_path())
        as_json = json.loads(response.content)

        for artifact in as_json["artifacts"]:
            self.assertNotIn(artifact["uuid"], private_artifacts)

    def test_url_parameters(self):
        def after(url: str) -> str:
            return f"{url}&after={artifact_don_quixote.uuid}"

        def sort(url: str, by: str) -> str:
            return f"{url}&sort_by={by}"

        def test_after(body: dict[str, list[dict]], artifact: Artifact):
            self.assertEqual(str(artifact.uuid), body["artifacts"][0]["uuid"])

        def test_sorted(body: dict[str, list[dict]], by: str):
            artifact_models = Artifact.objects.filter(
                uuid__in={a["uuid"] for a in body["artifacts"]}
            )
            if by == "date":
                # Our ground truth is a sorted list of all the IDs
                # for every artifact returned by the API call
                # String timestamps are not precise enough to test sorting, and have too
                # many duplicate values. The order of the IDs sorted by creation time
                # is a more accurate representation.
                base = [
                    str(a.uuid)
                    for a in sorted(
                        artifact_models.all(), reverse=True, key=lambda a: a.created_at
                    )
                ]
                test = [a["uuid"] for a in body["artifacts"]]
            elif by == "access_count":
                # Our ground truth is a sorted list of the sums of all the versions'
                # access_counts for each artifact returned by the API call
                # The access_counts have the potential for repeat values which do not
                # guarantee that the artifacts with the same value will be sorted in
                # the same order. As such, we check against the sorted access_counts
                # themselves
                base = list(
                    sorted(
                        (
                            sum(v.access_count for v in a.versions.all())
                            for a in artifact_models
                        ),
                        reverse=True,
                    )
                )
                test = list(
                    [
                        sum(v["metrics"]["access_count"] for v in a["versions"])
                        for a in body["artifacts"]
                    ]
                )
            else:
                base = []
                test = [1]

            self.assertListEqual(base, test, f"Improperly sorted for key {by}")

        # Test paging
        response = self.client.get(after(self.list_artifact_path()))
        body = response.json()
        if Artifact.objects.count() > 0:
            self.assertEqual(response.status_code, status.HTTP_200_OK)
            test_after(body, artifact_don_quixote)
        else:
            self.assertEqual(response.status_code, status.HTTP_404_NOT_FOUND)

        # Test sorting
        for sort_param in ("date", "access_count"):
            response = self.client.get(sort(self.list_artifact_path(), sort_param))
            body = response.json()
            if Artifact.objects.count() > 0:
                self.assertEqual(response.status_code, status.HTTP_200_OK)
                test_sorted(body, sort_param)
            else:
                # We don't use 'after' here so there should be no 404
                self.assertEqual(response.status_code, status.HTTP_200_OK)

        # Test sharing key
        a_private_artifact = Artifact.objects.filter(
            visibility=Artifact.Visibility.PRIVATE
        ).first()
        if not a_private_artifact:
            # Create a dummy to generate a sharing key
            a_private_artifact = Artifact()
        for sort_param in ("date", "access_count"):
            response = self.client.get(
                f"{sort(self.list_artifact_path(), sort_param)}"
                f"&sharing_key={a_private_artifact.sharing_key}"
            )
            body = response.json()
            if len(body.get("artifacts", [])) > 0:
                self.assertEqual(response.status_code, status.HTTP_200_OK)
                test_sorted(body, sort_param)
                privs = [a for a in body["artifacts"] if a["visibility"] == "private"]
                self.assertEqual(len(privs), 1)
                self.assertEqual(privs[0]["uuid"], str(a_private_artifact.uuid))
            else:
                # We don't use 'after' here so there should be no 404
                self.assertEqual(response.status_code, status.HTTP_200_OK)

    def test_private_artifacts_for_user(self):
        # TODO
        pass

    def test_public_artifacts(self):
        response = self.client.get(reverse(ListArtifact))
        as_json = response.json()

        self.assertEqual(response.status_code, status.HTTP_200_OK, msg=as_json)
        artifacts = as_json["artifacts"]

        public = [
            str(artifact.uuid)
            for artifact in Artifact.objects.filter(
                visibility=Artifact.Visibility.PUBLIC
            ).order_by("-updated_at")
        ]

        self.assertListEqual(public, [a["uuid"] for a in artifacts])


class TestListArtifactsEmpty(TestListArtifacts):
    @classmethod
    def setUpClass(cls):
        TestCase.setUpClass()
        Artifact.objects.all().delete()


class TestGetArtifact(APITestCase):
    def test_get_artifact(self):
        # TODO verify random data
        response = self.client.get(self.get_artifact_path(artifact_don_quixote.uuid))
        as_json = json.loads(response.content)

        self.assertEqual(response.status_code, status.HTTP_200_OK, msg=as_json)

        self.assertAPIResponseEqual(as_json, ArtifactSerializer(artifact_don_quixote))

    def test_get_private_artifact(self):
        # TODO
        pass

    def test_get_private_artifact_for_user(self):
        # TODO
        pass

    def test_get_missing_artifact(self):
        # TODO
        pass

    def test_get_private_artifact_with_sharing_key(self):
        # TODO
        pass

    def test_sharing_key_in_response(self):
        response = self.client.get(self.get_artifact_path(artifact_don_quixote.uuid))
        as_json = response.json()
        self.assertEqual(response.status_code, status.HTTP_200_OK, msg=as_json)
        self.assertNotIn("sharing_key", as_json)

        artifact_don_quixote.owner_urn = (
            f"urn:trovi:chameleon:{os.getenv('CHAMELEON_KEYCLOAK_TEST_USER_USERNAME')}"
        )
        artifact_don_quixote.save(update_fields=["owner_urn"])

        response = self.client.get(self.get_artifact_path(artifact_don_quixote.uuid))
        as_json = response.json()
        self.assertEqual(response.status_code, status.HTTP_200_OK, msg=as_json)
        self.assertIn("sharing_key", as_json)


class TestCreateArtifact(APITestCase):
    allowed_tag1 = "!!CreateArtifactTag1!!"
    allowed_tag2 = "!!CreateArtifactTag2!!"

    @classmethod
    def setUpClass(cls):
        super(TestCreateArtifact, cls).setUpClass()
        ArtifactTag.objects.create(tag=cls.allowed_tag1)
        ArtifactTag.objects.create(tag=cls.allowed_tag2)

    def test_create_artifact_all_params(self):
        new_artifact = {
            "title": "Testing CreateObject",
            "short_description": "Testing out the CreateArtifact API Endpoint.",
            "long_description": "Well, it sure is a fine day out here to create "
            "some unit tests for the Trovi CreateArtifact API endpoint. "
            "Yes siree, this sure is a mighty fine endpoint, "
            "if I do say so myself.",
            "tags": [ArtifactTag.objects.first().tag, ArtifactTag.objects.last().tag],
            "authors": [
                {
                    "full_name": "Dr. Leon Cloudly",
                    "affiliation": "Chameleon Cloud",
                    "email": "no-reply@chameleoncloud.org",
                },
                {
                    "full_name": "Dr. RIC FABulous",
                    "affiliation": "FABRIC Testbed",
                    "email": "no-reply@fabric-testbed.net",
                },
            ],
            "visibility": "public",
            # "linked_projects": [  TODO eventually, users will be allowed to set this
            #     "urn:trovi:chameleon:CH-1111",
            #     "urn:trovi:chameleon:CH-2222",
            # ],
            "reproducibility": {"enable_requests": True, "access_hours": 3},
            "version": {
                "contents": {
                    "urn": "urn:trovi:contents:chameleon:"
                    "108beeac-564f-4030-b126-ec4d903e680e"
                },
                "links": [
                    {
                        "label": "Training data",
                        "urn": "urn:globus:dataset:"
                        "979a1221-8c42-41bf-bb08-4a16ed981447:"
                        "/training_set",
                    },
                    {
                        "label": "Our training image",
                        "urn": "urn:trovi:chameleon:disk-image:CHI@TACC:"
                        "fd13fbc0-2d53-4084-b348-3dbd60cdc5e1",
                    },
                ],
            },
        }

        response = self.client.post(
            self.create_artifact_path(),
            content_type="application/json",
            data=json.dumps(new_artifact),
        )

        # If the request is bad, sometimes a tuple is returned
        self.assertIsInstance(response, Response)
        response_body = json.loads(response.content)
        self.assertEqual(
            response.status_code, status.HTTP_201_CREATED, msg=response_body
        )

        # TODO test that automatic fields are created properly
        model = Artifact.objects.get(uuid=response_body["uuid"])
        new_artifact["versions"] = [new_artifact.pop("version")]
        self.assertAPIResponseEqual(new_artifact, ArtifactSerializer(model))

    def test_request_schema(self):
        # TODO
        pass

    def test_cannot_create_tags(self):
        # TODO
        pass

    def test_create_no_write_scope(self):
        # TODO
        pass

    def test_get_or_create_project(self):
        # TODO
        pass

    def test_create_body_field_matrix(self):
        # TODO test object creation with all different combinations
        #  of present/missing fields
        pass


class TestUpdateArtifact(APITestCase):
    def test_update_artifact(self):
        # Cheekily add the test user as an author for Don Quixote,
        # so that we may write to it
        artifact_don_quixote.owner_urn = (
            f"urn:trovi:chameleon:{os.getenv('CHAMELEON_KEYCLOAK_TEST_USER_USERNAME')}"
        )
        artifact_don_quixote.save()

        # Ensures that the update endpoint is functioning
        # Extensive testing is not needed here, as most of the logic is
        # handled by json-patch
        artifact_don_quixote.refresh_from_db()
        old_donq_as_json = ArtifactSerializer(artifact_don_quixote).data

        patch = {
            "patch": [
                {
                    "op": "replace",
                    "path": "/short_description",
                    "value": "I've been patched!!!",
                },
                {
                    "op": "remove",
                    "path": "/reproducibility/enable_requests",
                },
                {
                    "op": "move",
                    "from": "/long_description",
                    "path": "/title",
                },
                {
                    "op": "add",
                    "path": "/authors/1",
                    "value": {
                        "full_name": "Petey Patch",
                        "email": "petey@patchme.io",
                        "affiliation": "The Patch People",
                    },
                },
                {
                    "op": "replace",
                    "path": "/tags",
                    "value": (
                        new_tags := [
                            t.tag
                            for t in random.choices(ArtifactTag.objects.all(), k=2)
                        ]
                    ),
                },
                {
                    "op": "add",
                    "path": "/linked_projects/-",
                    "value": "urn:trovi:chameleon:CH-99999",
                },
            ]
        }

        response = self.client.patch(
            self.update_artifact_path(artifact_don_quixote.uuid),
            content_type="application/json",
            data=patch,
        )

        # If the request is bad, sometimes a tuple is returned
        self.assertIsInstance(response, Response)
        new_donq_as_json = json.loads(response.content)
        self.assertEqual(response.status_code, status.HTTP_200_OK, msg=new_donq_as_json)
        new_donq = new_donq_as_json

        # Test that the intended fields changed
        diff_msg = f"{old_donq_as_json=} {new_donq_as_json=}"
        new_description = new_donq["short_description"]
        self.assertEqual(new_description, patch["patch"][0]["value"], msg=diff_msg)
        self.assertNotEqual(
            new_description, artifact_don_quixote.short_description, msg=diff_msg
        )

        self.assertIsNone(new_donq["long_description"], msg=diff_msg)
        self.assertEqual(new_donq["title"], artifact_don_quixote.long_description)

        self.assertListEqual(
            list(sorted(new_donq_as_json["tags"])), list(sorted(new_tags)), msg=diff_msg
        )

        new_authors = new_donq["authors"]
        target_author = patch["patch"][3]["value"]
        self.assertIn(target_author, new_authors, msg=diff_msg)
        self.assertEqual(new_authors[1], target_author, msg=diff_msg)

        new_projects = new_donq["linked_projects"]
        target_project = patch["patch"][5]["value"]
        self.assertIn(target_project, new_projects, msg=diff_msg)

        # Test that nothing unexpected changed
        new_donq_as_json.pop("updated_at")
        old_donq_as_json.pop("updated_at")
        new_donq_as_json.pop("short_description")
        old_donq_as_json.pop("short_description")
        new_donq_as_json.pop("long_description")
        old_donq_as_json.pop("long_description")
        new_donq_as_json.pop("reproducibility")
        old_donq_as_json.pop("reproducibility")
        new_donq_as_json.pop("title")
        old_donq_as_json.pop("title")
        old_donq_as_json.pop("tags")
        new_donq_as_json.pop("tags")
        new_donq_as_json.pop("sharing_key", None)
        old_donq_as_json["authors"] = [
            a for a in old_donq_as_json["authors"] if a != target_author
        ]
        new_donq_as_json["authors"] = [
            a for a in new_donq_as_json["authors"] if a != target_author
        ]
        old_donq_as_json["linked_projects"] = [
            p
            for p in sorted(old_donq_as_json["linked_projects"])
            if p != target_project
        ]
        new_donq_as_json["linked_projects"] = [
            p
            for p in sorted(new_donq_as_json["linked_projects"])
            if p != target_project
        ]
        self.assertDictEqual(new_donq_as_json, old_donq_as_json)

    def test_update_artifact_abilities(self):
        # TODO ensure that restrictions of certain operations on certain fields are met
        pass

    def test_update_artifact_updated_automatic_fields(self):
        # TODO test fields that should be updated automatically by a PATCH
        pass

    def test_update_sharing_key(self):
        # TODO ensure that a delete actually rotates the sharing key
        pass

    def test_update_artifact_no_write_scope(self):
        # TODO
        pass

    def test_update_artifact_not_author(self):
        # TODO
        pass


class TestCreateArtifactVersion(APITestCase):
    example_version = {
        "contents": {
            "urn": "urn:trovi:contents:chameleon:108beeac-564f-4030-b126-ec4d903e680e"
        },
        "links": [
            {
                "label": "Training data",
                "urn": "urn:globus:dataset:"
                "979a1221-8c42-41bf-bb08-4a16ed981447:"
                "/training_set",
            },
            {
                "label": "Our training image",
                "urn": "urn:trovi:chameleon:disk-image:CHI@TACC:"
                "fd13fbc0-2d53-4084-b348-3dbd60cdc5e1",
            },
        ],
    }

    def test_endpoint_works(self):
        try:
            base_response = self.client.post(
                self.create_artifact_version_path(artifact_don_quixote.uuid),
                content_type="application/json",
                data={},
            )
            self.assertIsNotNone(base_response)
        except Exception as e:
            self.fail(str(e))

    def test_create_artifact_version(self):
        artifact_don_quixote.refresh_from_db()

        response = self.client.post(
            self.create_artifact_version_path(artifact_don_quixote.uuid),
            content_type="application/json",
            data=self.example_version,
        )

        self.assertEqual(
            response.status_code, status.HTTP_201_CREATED, msg=response.content
        )
        response_body = response.json()

        model = ArtifactVersion.objects.get(
            contents_urn=response_body["contents"]["urn"]
        )
        self.assertAPIResponseEqual(response_body, ArtifactVersionSerializer(model))
        self.assertEqual(artifact_don_quixote.uuid, model.artifact.uuid)
        self.assertIn(model, artifact_don_quixote.versions.all())

    def test_link_to_non_existent_artifact(self):
        fake_uuid = uuid.uuid4()
        while True:
            try:
                Artifact.objects.get(uuid=fake_uuid)
                fake_uuid = uuid.uuid4()
            except Artifact.DoesNotExist:
                break
        response = self.client.post(
            self.create_artifact_version_path(str(fake_uuid)),
            content_type="application/json",
            data=self.example_version,
        )
        self.assertEqual(
            response.status_code, status.HTTP_404_NOT_FOUND, msg=response.content
        )

    def test_non_unique_artifact_contents(self):
        example = self.example_version.copy()
        example["contents"]["urn"] = version_don_quixote_1.contents_urn

        # Test against same artifact
        response_1 = self.client.post(
            self.create_artifact_version_path(artifact_don_quixote.uuid),
            content_type="application/json",
            data=example,
        )

        self.assertEqual(
            response_1.status_code, status.HTTP_409_CONFLICT, msg=response_1.content
        )

        # Test against different artifact
        random_artifact = random.choice(Artifact.objects.all())
        response_2 = self.client.post(
            self.create_artifact_version_path(random_artifact.uuid),
            content_type="application/json",
            data=example,
        )

        self.assertEqual(
            response_2.status_code, status.HTTP_409_CONFLICT, msg=response_2.content
        )

    def test_create_artifact_version_no_write_scope(self):
        # TODO
        pass


class TestDeleteArtifactVersion(APITestCase):
    def test_endpoint_works(self):
        try:
            base_response = self.client.delete(
                self.delete_artifact_version_path(str(artifact_don_quixote.uuid), "foo")
            )
            self.assertIsNotNone(base_response)
        except Exception as e:
            self.fail(e)

    def test_delete_artifact_version(self):
        artifact_don_quixote.owner_urn = (
            f"urn:trovi:chameleon:{os.getenv('CHAMELEON_KEYCLOAK_TEST_USER_USERNAME')}"
        )
        artifact_don_quixote.save()
        for version in (version_don_quixote_1, version_don_quixote_2):
            response = self.client.delete(
                self.delete_artifact_version_path(
                    str(artifact_don_quixote.uuid), version.slug
                )
            )
            self.assertIsNotNone(response)

            self.assertEqual(
                response.status_code, status.HTTP_204_NO_CONTENT, msg=response.content
            )

            # Ensure version has been deleted
            exists = True
            try:
                ArtifactVersion.objects.get(contents_urn=version.contents_urn)
            except ArtifactVersion.DoesNotExist:
                exists = False
            finally:
                self.assertFalse(exists)

            # Ensure version is no longer associated with artifact
            self.assertNotIn(version, version.artifact.versions.all())

        self.assertEqual(0, artifact_don_quixote.versions.count())

    def test_delete_version_no_artifact(self):
        fake_uuid = uuid.uuid4()
        while True:
            try:
                Artifact.objects.get(uuid=fake_uuid)
                fake_uuid = uuid.uuid4()
            except Artifact.DoesNotExist:
                break
        response = self.client.delete(
            self.delete_artifact_version_path(
                str(fake_uuid), version_don_quixote_1.slug
            )
        )
        self.assertEqual(
            response.status_code, status.HTTP_404_NOT_FOUND, msg=response.content
        )

    def test_delete_artifact_version_no_write_scope(self):
        # TODO
        pass

    def test_delete_artifact_version_not_owner(self):
        # TODO
        pass

<<<<<<< HEAD

class TestIncrArtifactVersionMetrics(APITestCase):
    def test_endpoint_works(self):
        try:
            base_response = self.client.put(
                self.incr_artifact_version_metrics_path(
                    str(artifact_don_quixote.uuid), "foo", "access_count"
                )
            )
            self.assertIsNotNone(base_response)
        except Exception as e:
            self.fail(e)

    def do_access_count_test(self, amount: int = None):
        version_don_quixote_1.refresh_from_db()
        artifact_don_quixote.refresh_from_db()
        target_version_access_count = version_don_quixote_1.access_count + (amount or 1)
        target_artifact_access_count = artifact_don_quixote.access_count + (amount or 1)
        base_response = self.client.put(
            self.incr_artifact_version_metrics_path(
                str(artifact_don_quixote.uuid),
                version_don_quixote_1.slug,
                "access_count",
                amount=amount,
            )
        )

        self.assertEqual(base_response.status_code, status.HTTP_204_NO_CONTENT)

        version_don_quixote_1.refresh_from_db()
        artifact_don_quixote.refresh_from_db()
        self.assertEqual(
            target_version_access_count,
            version_don_quixote_1.access_count,
            msg=f"{amount=}",
        )
        self.assertEqual(
            target_artifact_access_count,
            artifact_don_quixote.access_count,
            msg=f"{amount=}",
        )

    def test_increment_access_count(self):
        self.do_access_count_test()
        self.do_access_count_test(amount=5)

    def test_increment_metrics_permissions(self):
        # TODO
=======
    def test_delete_artifact_version_has_doi(self):
        # TODO artifact versions should fail to delete if they have an associated DOI
>>>>>>> 551edb2d
        pass<|MERGE_RESOLUTION|>--- conflicted
+++ resolved
@@ -794,7 +794,10 @@
         # TODO
         pass
 
-<<<<<<< HEAD
+    def test_delete_artifact_version_has_doi(self):
+        # TODO artifact versions should fail to delete if they have an associated DOI
+        pass
+
 
 class TestIncrArtifactVersionMetrics(APITestCase):
     def test_endpoint_works(self):
@@ -843,8 +846,4 @@
 
     def test_increment_metrics_permissions(self):
         # TODO
-=======
-    def test_delete_artifact_version_has_doi(self):
-        # TODO artifact versions should fail to delete if they have an associated DOI
->>>>>>> 551edb2d
         pass