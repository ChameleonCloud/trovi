--- conflicted
+++ resolved
@@ -191,7 +191,7 @@
         as_json = json.loads(response.content)
 
         for artifact in as_json["artifacts"]:
-            self.assertNotIn(artifact["uuid"], private_artifacts)
+            self.assertNotIn(artifact["id"], private_artifacts)
 
     def test_url_parameters(self):
         def after(url: str) -> str:
@@ -403,7 +403,7 @@
         )
 
         # TODO test that automatic fields are created properly
-        model = Artifact.objects.get(uuid=response_body["uuid"])
+        model = Artifact.objects.get(uuid=response_body["id"])
         new_artifact["versions"] = [new_artifact.pop("version")]
         self.assertAPIResponseEqual(new_artifact, ArtifactSerializer(model))
 
@@ -456,19 +456,13 @@
                 },
                 {
                     "op": "remove",
-<<<<<<< HEAD
-                    "path": "/reproducibility/access_hours",
-=======
                     "path": "/reproducibility/enable_requests",
->>>>>>> ccf91fae
                 },
                 {
                     "op": "move",
                     "from": "/long_description",
                     "path": "/title",
                 },
-<<<<<<< HEAD
-=======
                 {
                     "op": "add",
                     "path": "/authors/1",
@@ -478,7 +472,6 @@
                         "affiliation": "The Patch People",
                     },
                 },
->>>>>>> ccf91fae
             ]
         }
 
@@ -496,11 +489,7 @@
 
         # Test that the intended fields changed
         diff_msg = f"{old_donq_as_json=} {new_donq_as_json=}"
-<<<<<<< HEAD
-        new_description = new_donq.short_description
-=======
         new_description = new_donq["short_description"]
->>>>>>> ccf91fae
         self.assertEqual(new_description, patch["patch"][0]["value"], msg=diff_msg)
         self.assertNotEqual(
             new_description, artifact_don_quixote.short_description, msg=diff_msg
